<<<<<<< HEAD
const express = require('express');
const cors = require('cors');
const bodyParser = require('body-parser');
const bcrypt = require('bcrypt');
const jwt = require('jsonwebtoken');
=======
const express = require("express");
const bodyParser = require("body-parser");
const bcrypt = require("bcrypt");
const jwt = require("jsonwebtoken");
>>>>>>> 6820e2c6
const { MongoClient } = require("mongodb");

const app = express();
const PORT = process.env.PORT || 5000;

// Connection URI
const uri =
  "mongodb+srv://devnimoh:INM8mbnUneU1mGFu@cluster0.inrpjl1.mongodb.net/sample_mflix?retryWrites=true&w=majority";

// Create a new MongoClient
const client = new MongoClient(uri);

// Use CORS middleware
app.use(cors());

async function run() {
  try {
    // Connect the client to the server
    await client.connect();
    console.log("Connected to the database");

    // Establish and verify connection
    const database = client.db("sample_mflix");
    const movies = database.collection("movies");
    const users = database.collection("users");
    console.log("Collections initialized");
  } catch (err) {
    console.error("Error connecting to the database:", err);
  }
}

run().catch(console.dir);

app.use(bodyParser.json());

// Default landing page
app.get("/", (req, res) => {
  res.send("Welcome to Flixxit Backend!");
});

// Routes
// Authentication
app.post("/api/register", async (req, res) => {
  try {
    // Check if email already exists
    const database = client.db("sample_mflix");
    const users = database.collection("users");
    const existingEmail = await users.findOne({ email: req.body.email });
    if (existingEmail) {
      return res.status(400).json({ message: "Email already exists" });
    }

    // Check if username already exists
    const existingUsername = await users.findOne({
      username: req.body.username,
    });
    if (existingUsername) {
      alert("Username already exists");
      return res.status(400).json({ message: "Username already exists" });
    }

    // Check if password is at least 8 characters long
    if (req.body.password.length < 8) {
      return res
        .status(400)
        .json({ message: "Password must be at least 8 characters long" });
    }

    // Hash the password
    const hashedPassword = await bcrypt.hash(req.body.password, 10);
    const user = {
      username: req.body.username,
      email: req.body.email,
      password: hashedPassword,
    };

    // Insert the user into the database
    const result = await users.insertOne(user);
    res.json({ userId: result.insertedId });
  } catch (err) {
    res.status(400).json({ message: err });
  }
});

app.post("/api/login", async (req, res) => {
  try {
    const database = client.db("sample_mflix");
    const users = database.collection("users");
    const user = await users.findOne({ email: req.body.email });
    if (!user) {
      return res.status(400).json({ message: "User not found" });
    }
    const validPassword = await bcrypt.compare(
      req.body.password,
      user.password
    );
    if (!validPassword) {
      return res.status(400).json({ message: "Invalid password" });
    }
    const token = jwt.sign({ _id: user._id.toString() }, "secretkey");
    res.json({ token, user }); // <-- Send both the token and the user object
  } catch (err) {
    res.status(400).json({ message: err });
  }
});

// Movies
app.get("/api/movies", async (req, res) => {
  try {
    const database = client.db("sample_mflix");
    const movies = database.collection("movies");
    const moviesList = await movies.find().toArray();
    res.json(moviesList);
  } catch (err) {
    res.json({ message: err });
  }
});

app.post("/api/movies", async (req, res) => {
  const movie = {
    title: req.body.title,
    description: req.body.description,
    genre: req.body.genre,
    rating: req.body.rating,
    year: req.body.year,
    imageUrl: req.body.imageUrl,
  };

  try {
    const database = client.db("sample_mflix");
    const movies = database.collection("movies");
    const result = await movies.insertOne(movie);
    res.json(result.ops[0]);
  } catch (err) {
    res.json({ message: err });
  }
});

// Movie detail
app.get("/api/movies/:id", async (req, res) => {
  try {
    const database = client.db("sample_mflix");
    const movies = database.collection("movies");
    const ObjectId = require("mongodb").ObjectId;
    const movie = await movies.findOne({ _id: new ObjectId(req.params.id) });
    if (!movie) {
      return res.status(404).json({ message: "Movie not found" });
    }
    res.json(movie);
  } catch (err) {
    res.status(500).json({ message: err });
  }
});

// Genre endpoint
app.get("/api/genres", async (req, res) => {
  try {
    const database = client.db("sample_mflix");
    const movies = database.collection("movies");
    const genres = await movies.distinct("genre");
    res.json(genres);
  } catch (err) {
    console.error("Error fetching genres:", err);
    res.status(500).json({ message: "Server error" });
  }
});

// Movies search
app.get("/api/movies/search", async (req, res) => {
  const query = req.query.query.toLowerCase();
  try {
    const database = client.db("sample_mflix");
    const movies = database.collection("movies");
    const moviesList = await movies
      .find({ title: { $regex: query, $options: "i" } })
      .toArray();
    res.json(moviesList);
  } catch (err) {
    console.error("Search failed:", err);
    res.status(500).json({ message: "Server error" });
  }
});

//get user data
const ObjectId = require("mongodb").ObjectId;

app.get("/api/user/:id", async (req, res) => {
  try {
    const database = client.db("sample_mflix");
    const users = database.collection("users");
    const user = await users.findOne({ _id: ObjectId(req.params.id) });
    if (!user) {
      return res.status(404).json({ message: "User not found" });
    }
    console.log("user", user);
    res.json(user);
  } catch (err) {
    res.status(500).json({ message: err });
  }
});

app.get("/api/user", async (req, res) => {
  try {
    const database = client.db("sample_mflix");
    const users = database.collection("users");
    const token = req.header("Authorization").split(" ")[1]; // Extract token from Authorization header
    const user = await users.findOne({ _id: ObjectId(token) });
    if (!user) {
      return res.status(404).json({ message: "User not found" });
    }
    res.json(user);
  } catch (err) {
    res.status(500).json({ message: err });
  }
});

// Subscribers
app.post("/api/subscribe", async (req, res) => {
  try {
    const database = client.db("sample_mflix");
    const subscribers = database.collection("subscribers");
    const { userId, movieId } = req.body;

    // Check if the user has already subscribed to the movie
    const existingSubscription = await subscribers.findOne({ userId, movieId });
    if (existingSubscription) {
      return res
        .status(400)
        .json({ message: "You have already subscribed to this movie" });
    }

    // Create a new subscription
    const subscription = { userId, movieId };
    const result = await subscribers.insertOne(subscription);
    res.json(result.ops[0]);
  } catch (err) {
    res.status(500).json({ message: err });
  }
});

// Likes
app.post("/api/like", async (req, res) => {
  try {
    const database = client.db("sample_mflix");
    const likes = database.collection("likes");
    const { userId, movieId } = req.body;

    // Check if the user has already liked the movie
    const existingLike = await likes.findOne({ userId, movieId });
    if (existingLike) {
      return res
        .status(400)
        .json({ message: "You have already liked this movie" });
    }

    // Create a new like
    const like = { userId, movieId };
    const result = await likes.insertOne(like);
    res.json(result.ops[0]);
  } catch (err) {
    res.status(500).json({ message: err });
  }
});

// Dislikes
app.post("/api/dislike", async (req, res) => {
  try {
    const database = client.db("sample_mflix");
    const dislikes = database.collection("dislikes");
    const { userId, movieId } = req.body;

    // Check if the user has already disliked the movie
    const existingDislike = await dislikes.findOne({ userId, movieId });
    if (existingDislike) {
      return res
        .status(400)
        .json({ message: "You have already disliked this movie" });
    }

    // Create a new dislike
    const dislike = { userId, movieId };
    const result = await dislikes.insertOne(dislike);
    res.json(result.ops[0]);
  } catch (err) {
    res.status(500).json({ message: err });
  }
});

// Watchlist endpoint
<<<<<<< HEAD
app.get('/api/watchlist', authenticate, async (req, res) => {
=======
app.get("/api/watchlist", async (req, res) => {
>>>>>>> 6820e2c6
  try {
    const userId = req.user._id;

<<<<<<< HEAD
    const watchlist = database.collection('watchlist');
=======
    const database = client.db("sample_mflix");
    const watchlist = database.collection("watchlist");
>>>>>>> 6820e2c6
    const userWatchlist = await watchlist.find({ userId }).toArray();
    const movieIds = userWatchlist.map((item) => item.movieId);

    const movies = database.collection("movies");
    const userWatchlistMovies = await movies
      .find({ _id: { $in: movieIds } })
      .toArray();

    res.json(userWatchlistMovies);
  } catch (err) {
    console.error("Error fetching user's watchlist:", err);
    res.status(500).json({ message: "Server error" });
  }
});

// Add to watchlist endpoint
<<<<<<< HEAD
app.post('/api/watchlist', authenticate, async (req, res) => {
=======
app.post("/api/watchlist", async (req, res) => {
>>>>>>> 6820e2c6
  try {
    const { movieId } = req.body;
    const userId = req.user._id;

<<<<<<< HEAD
    const watchlist = database.collection('watchlist');
=======
    const database = client.db("sample_mflix");
    const watchlist = database.collection("watchlist");
>>>>>>> 6820e2c6

    const existingItem = await watchlist.findOne({ userId, movieId });
    if (existingItem) {
      return res.status(400).json({ message: "Movie already in watchlist" });
    }

    const result = await watchlist.insertOne({ userId, movieId });
    res.json({ message: "Movie added to watchlist" });
  } catch (err) {
    console.error("Error adding to watchlist:", err);
    res.status(500).json({ message: "Server error" });
  }
});

// Remove from watchlist endpoint
<<<<<<< HEAD
app.delete('/api/watchlist/:movieId', authenticate, async (req, res) => {
=======
app.delete("/api/watchlist/:movieId", async (req, res) => {
>>>>>>> 6820e2c6
  try {
    const userId = req.user._id;
    const { movieId } = req.params;

<<<<<<< HEAD
    const watchlist = database.collection('watchlist');
=======
    const database = client.db("sample_mflix");
    const watchlist = database.collection("watchlist");
>>>>>>> 6820e2c6

    const result = await watchlist.deleteOne({ userId, movieId });
    if (result.deletedCount === 0) {
      return res.status(404).json({ message: "Movie not found in watchlist" });
    }

    res.json({ message: "Movie removed from watchlist" });
  } catch (err) {
    console.error("Error removing from watchlist:", err);
    res.status(500).json({ message: "Server error" });
  }
});

<<<<<<< HEAD

=======
>>>>>>> 6820e2c6
app.listen(PORT, () => {
  console.log(`Server is running on port ${PORT}`);
});<|MERGE_RESOLUTION|>--- conflicted
+++ resolved
@@ -1,15 +1,8 @@
-<<<<<<< HEAD
 const express = require('express');
 const cors = require('cors');
 const bodyParser = require('body-parser');
 const bcrypt = require('bcrypt');
 const jwt = require('jsonwebtoken');
-=======
-const express = require("express");
-const bodyParser = require("body-parser");
-const bcrypt = require("bcrypt");
-const jwt = require("jsonwebtoken");
->>>>>>> 6820e2c6
 const { MongoClient } = require("mongodb");
 
 const app = express();
@@ -299,20 +292,11 @@
 });
 
 // Watchlist endpoint
-<<<<<<< HEAD
 app.get('/api/watchlist', authenticate, async (req, res) => {
-=======
-app.get("/api/watchlist", async (req, res) => {
->>>>>>> 6820e2c6
   try {
     const userId = req.user._id;
 
-<<<<<<< HEAD
     const watchlist = database.collection('watchlist');
-=======
-    const database = client.db("sample_mflix");
-    const watchlist = database.collection("watchlist");
->>>>>>> 6820e2c6
     const userWatchlist = await watchlist.find({ userId }).toArray();
     const movieIds = userWatchlist.map((item) => item.movieId);
 
@@ -329,21 +313,12 @@
 });
 
 // Add to watchlist endpoint
-<<<<<<< HEAD
 app.post('/api/watchlist', authenticate, async (req, res) => {
-=======
-app.post("/api/watchlist", async (req, res) => {
->>>>>>> 6820e2c6
   try {
     const { movieId } = req.body;
     const userId = req.user._id;
 
-<<<<<<< HEAD
     const watchlist = database.collection('watchlist');
-=======
-    const database = client.db("sample_mflix");
-    const watchlist = database.collection("watchlist");
->>>>>>> 6820e2c6
 
     const existingItem = await watchlist.findOne({ userId, movieId });
     if (existingItem) {
@@ -359,21 +334,12 @@
 });
 
 // Remove from watchlist endpoint
-<<<<<<< HEAD
 app.delete('/api/watchlist/:movieId', authenticate, async (req, res) => {
-=======
-app.delete("/api/watchlist/:movieId", async (req, res) => {
->>>>>>> 6820e2c6
   try {
     const userId = req.user._id;
     const { movieId } = req.params;
 
-<<<<<<< HEAD
     const watchlist = database.collection('watchlist');
-=======
-    const database = client.db("sample_mflix");
-    const watchlist = database.collection("watchlist");
->>>>>>> 6820e2c6
 
     const result = await watchlist.deleteOne({ userId, movieId });
     if (result.deletedCount === 0) {
@@ -387,10 +353,7 @@
   }
 });
 
-<<<<<<< HEAD
-
-=======
->>>>>>> 6820e2c6
+
 app.listen(PORT, () => {
   console.log(`Server is running on port ${PORT}`);
 });